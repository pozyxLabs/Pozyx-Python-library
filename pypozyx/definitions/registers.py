--- conflicted
+++ resolved
@@ -20,11 +20,7 @@
     # Configuration registers
     INTERRUPT_MASK = 0x10  # Indicates which interrupts are enabled.
     INTERRUPT_PIN = 0x11  # Configure the interrupt pin
-<<<<<<< HEAD
-    LEDS_CONFIGURATION = 0x15  # Configure the LEDs
-=======
     LED_CONFIGURATION = 0x15  # Configure the LEDs
->>>>>>> fb5da5be
     POSITIONING_FILTER = 0x14  # Filter used for positioning
     POSITIONING_ALGORITHM = 0x16  # Algorithm used for positioning
     # Configure the number of anchors and selection procedure
