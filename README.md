# Pozyx-Python-library
The unofficial release of the Python library (Beta version) to work with the pozyx indoor positioning system

<<<<<<< HEAD
This library requires Python 3. A Python 2 version will be made available separately.

### Prerequisites:
* Download and install Python 3, on Windows, make your life easier and make sure Python is in your PATH. A recommended install is therefore the [Anaconda Suite](https://www.continuum.io/downloads) by Continuum.
* Install the PySerial package. If you have pip installed, you can do this by writing `pip install pyserial` in your command line interface (cmd on Windows). Pip is automatically installed if you installed the Anaconda Suite.
* **Windows only** install [ST's virtual COM driver](http://www.st.com/content/st_com/en/products/development-tools/software-development-tools/stm32-software-development-tools/stm32-utilities/stsw-stm32102.html). Be careful, this puts the actual installer in your Program Files, so you'll have to go to the STMicroElectronics folder in your Program Files and install the right installer there (if on Windows 10, use the Windows 8 installer)
=======
This library works with both Python 2 and 3.

### Prerequisites:
* Download and install Python. On Windows, make your life easier and make sure Python is in your PATH. A recommended install is therefore the [Anaconda Suite](https://www.continuum.io/downloads) by Continuum.
* Install the PySerial package. If you have pip installed, you can do this by writing `pip install pyserial` in your command line interface (cmd on Windows).
* **Windows only** install [ST's virtual COM driver](http://www.st.com/content/st_com/en/products/development-tools/software-development-tools/stm32-software-development-tools/stm32-utilities/stsw-stm32102.html)
>>>>>>> a5b0418c

### Installing this package.
As it's not yet available on PyPi, you will have to install the library from source. This is, however, very easy.
* Download the library as a zip file, or clone it in a folder.
* After changing your command window's working directory to the extracted/cloned folder, perform `python setup.py install`

Ta-da! PyPozyx is now installed.

 
### Is it really?
Yes! It definitely should be. Not convinced? If you followed all the steps correctly, and know which port your Pozyx is on, the following code should work:

```python
from pypozyx import *
port = 'COMX' # on UNIX systems this will be '/dev/ttyACMX'
p = PozyxSerial(port)
```
If your port is correct and the serial connection to the Pozyx isn't used by other software, this will run without any errors.

#### But! How do I know what port my Pozyx is on?
You can use existing software to directly monitor and interface with the Pozyx serially, but then again, why did you install this library? You can see the COM ports on your system easily using Python with:
`python -c "import serial.tools.list_ports;print(serial.tools.list_ports.comports()[0])"`
The ``[0]`` index lists the first detected COM port. If you have multiple serial devices attached, such as Arduino, you can use a higher index until you find the "Pozyx Virtual ComPort in FS Mode" descriptor.


### Documentation and examples
You might notice the current lack of documentation and examples that use this library! This is being worked on! For now, these pointers and pages should be very helpful:
* All functions that exist in the Arduino library, also exist in the Python library under the same name and functionality, so most of the [Arduino Library Documentation](https://www.pozyx.io/Documentation/Datasheet/arduino) is transformable to this. The difference however, is that you don't ever again need to pass along the length of the data you're reading/writing. This is taken care of by the library:
* The Data and SingleRegister classes take care of this. eg. to read out the WhoAmI register, appending to the test code above.    
```python
whoami = SingleRegister()
pozyx.regRead(POZYX_WHO_AM_I, whoami) # which is pozyx.getWhoAmI(whoami)
```
<<<<<<< HEAD
* `SingleRegister(value=0, size=1, signed=1)` is basically an instance `Data([0], 'B')`, which functions as a single uint8_t. If you want to make your custom data, for a single register you can adapt the size and signed parameters, and for larger data structures you can use your own data formats. `Data([0]*3, 'BHI')`, for example, creates a structure of 1 uint8_t, uint16_t and uint32_t. Writing and reading data using this example as a parameter will automatically read/write 7 bytes worth of data. To specify your own data formats, check the [struct package documentation](https://docs.python.org/3.5/library/struct.html#format-characters).
=======
* `SingleRegister(value=0, size=1, signed=1)` is basically an instance `Data([0], 'B')`, which functions as a single uint8_t. If you want to make your custom data, for a single register you can adapt the size and signed parameters, and for larger data structures you can use your own data formats. `Data([0]*3, 'BHI')`, for example, creates a structure of 1 uint8_t, uint16_t and uint32_t. Writing and reading data using this example as a parameter will automatically read/write 7 bytes worth of data. To specify your own data formats, check the [struct package documentation for Python 3](https://docs.python.org/3.5/library/struct.html#format-characters) or [Python 2](https://docs.python.org/2/library/struct.html).
>>>>>>> a5b0418c
 
* Examples and tutorials source code will be put on the [Pozyx website](http://pozyx.io/) eventually, but will also appear as source code on GitHub.<|MERGE_RESOLUTION|>--- conflicted
+++ resolved
@@ -1,21 +1,12 @@
 # Pozyx-Python-library
 The unofficial release of the Python library (Beta version) to work with the pozyx indoor positioning system
 
-<<<<<<< HEAD
-This library requires Python 3. A Python 2 version will be made available separately.
-
-### Prerequisites:
-* Download and install Python 3, on Windows, make your life easier and make sure Python is in your PATH. A recommended install is therefore the [Anaconda Suite](https://www.continuum.io/downloads) by Continuum.
-* Install the PySerial package. If you have pip installed, you can do this by writing `pip install pyserial` in your command line interface (cmd on Windows). Pip is automatically installed if you installed the Anaconda Suite.
-* **Windows only** install [ST's virtual COM driver](http://www.st.com/content/st_com/en/products/development-tools/software-development-tools/stm32-software-development-tools/stm32-utilities/stsw-stm32102.html). Be careful, this puts the actual installer in your Program Files, so you'll have to go to the STMicroElectronics folder in your Program Files and install the right installer there (if on Windows 10, use the Windows 8 installer)
-=======
 This library works with both Python 2 and 3.
 
 ### Prerequisites:
 * Download and install Python. On Windows, make your life easier and make sure Python is in your PATH. A recommended install is therefore the [Anaconda Suite](https://www.continuum.io/downloads) by Continuum.
 * Install the PySerial package. If you have pip installed, you can do this by writing `pip install pyserial` in your command line interface (cmd on Windows).
 * **Windows only** install [ST's virtual COM driver](http://www.st.com/content/st_com/en/products/development-tools/software-development-tools/stm32-software-development-tools/stm32-utilities/stsw-stm32102.html)
->>>>>>> a5b0418c
 
 ### Installing this package.
 As it's not yet available on PyPi, you will have to install the library from source. This is, however, very easy.
@@ -49,10 +40,6 @@
 whoami = SingleRegister()
 pozyx.regRead(POZYX_WHO_AM_I, whoami) # which is pozyx.getWhoAmI(whoami)
 ```
-<<<<<<< HEAD
-* `SingleRegister(value=0, size=1, signed=1)` is basically an instance `Data([0], 'B')`, which functions as a single uint8_t. If you want to make your custom data, for a single register you can adapt the size and signed parameters, and for larger data structures you can use your own data formats. `Data([0]*3, 'BHI')`, for example, creates a structure of 1 uint8_t, uint16_t and uint32_t. Writing and reading data using this example as a parameter will automatically read/write 7 bytes worth of data. To specify your own data formats, check the [struct package documentation](https://docs.python.org/3.5/library/struct.html#format-characters).
-=======
 * `SingleRegister(value=0, size=1, signed=1)` is basically an instance `Data([0], 'B')`, which functions as a single uint8_t. If you want to make your custom data, for a single register you can adapt the size and signed parameters, and for larger data structures you can use your own data formats. `Data([0]*3, 'BHI')`, for example, creates a structure of 1 uint8_t, uint16_t and uint32_t. Writing and reading data using this example as a parameter will automatically read/write 7 bytes worth of data. To specify your own data formats, check the [struct package documentation for Python 3](https://docs.python.org/3.5/library/struct.html#format-characters) or [Python 2](https://docs.python.org/2/library/struct.html).
->>>>>>> a5b0418c
  
 * Examples and tutorials source code will be put on the [Pozyx website](http://pozyx.io/) eventually, but will also appear as source code on GitHub.